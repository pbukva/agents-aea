# -*- coding: utf-8 -*-
# ------------------------------------------------------------------------------
#
#   Copyright 2018-2019 Fetch.AI Limited
#
#   Licensed under the Apache License, Version 2.0 (the "License");
#   you may not use this file except in compliance with the License.
#   You may obtain a copy of the License at
#
#       http://www.apache.org/licenses/LICENSE-2.0
#
#   Unless required by applicable law or agreed to in writing, software
#   distributed under the License is distributed on an "AS IS" BASIS,
#   WITHOUT WARRANTIES OR CONDITIONS OF ANY KIND, either express or implied.
#   See the License for the specific language governing permissions and
#   limitations under the License.
#
# ------------------------------------------------------------------------------

"""Implementation of the 'aea run' subcommand."""

import inspect
import re
import sys
from pathlib import Path
from typing import List, cast

import click

from aea import __version__
from aea.aea import AEA
from aea.cli.common import (
    AEAConfigException,
    AEA_LOGO,
    ConnectionsOption,
    Context,
    _load_env_file,
<<<<<<< HEAD
    _try_to_load_protocols,
    check_aea_project,
=======
    _verify_or_create_private_keys,
>>>>>>> bda0e84c
    logger,
)
from aea.cli.install import install
from aea.configurations.base import (
    DEFAULT_CONNECTION_CONFIG_FILE,
    DEFAULT_PROTOCOL_CONFIG_FILE,
    PublicId,
)
from aea.connections.base import Connection
from aea.crypto.ledger_apis import LedgerApis
from aea.crypto.wallet import Wallet
from aea.helpers.base import (
    add_agent_component_module_to_sys_modules,
    load_agent_component_package,
    load_module,
)
from aea.identity.base import Identity
from aea.registries.base import Resources


AEA_DIR = str(Path("."))


def _setup_connection(
    connection_public_id: PublicId, address: str, ctx: Context
) -> Connection:
    """
    Set up a connection.

    :param connection_public_id: the public id of the connection.
    :param ctx: the CLI context object.
    :param address: the address.
    :return: a Connection object.
    :raises AEAConfigException: if the connection name provided as argument is not declared in the configuration file,
                              | or if the connection type is not supported by the framework.
    """
    # TODO handle the case when there are multiple connections with the same name
    _try_to_load_required_protocols(ctx)
    supported_connection_ids = ctx.agent_config.connections
    if connection_public_id not in supported_connection_ids:
        raise AEAConfigException(
            "Connection id '{}' not declared in the configuration file.".format(
                connection_public_id
            )
        )
    connection_dir = Path(
        "vendor", connection_public_id.author, "connections", connection_public_id.name
    )
    if not connection_dir.exists():
        connection_dir = Path("connections", connection_public_id.name)

    try:
        connection_config = ctx.connection_loader.load(
            open(connection_dir / DEFAULT_CONNECTION_CONFIG_FILE)
        )
    except FileNotFoundError:
        raise AEAConfigException(
            "Connection config for '{}' not found.".format(connection_public_id)
        )

    connection_package = load_agent_component_package(
        "connection",
        connection_public_id.name,
        connection_config.author,
        connection_dir,
    )
    add_agent_component_module_to_sys_modules(
        "connection",
        connection_public_id.name,
        connection_config.author,
        connection_package,
    )
    try:
        connection_module = load_module(
            "connection_module", connection_dir / "connection.py"
        )
    except FileNotFoundError:
        raise AEAConfigException(
            "Connection '{}' not found.".format(connection_public_id)
        )
    classes = inspect.getmembers(connection_module, inspect.isclass)
    connection_classes = list(
        filter(lambda x: re.match("\\w+Connection", x[0]), classes)
    )
    name_to_class = dict(connection_classes)
    connection_class_name = cast(str, connection_config.class_name)
    logger.debug("Processing connection {}".format(connection_class_name))
    connection_class = name_to_class.get(connection_class_name, None)
    if connection_class is None:
        raise AEAConfigException(
            "Connection class '{}' not found.".format(connection_class_name)
        )

    connection = connection_class.from_config(address, connection_config)
    return connection


def _try_to_load_required_protocols(ctx: Context):
    for protocol_public_id in ctx.agent_config.protocols:
        protocol_name = protocol_public_id.name
        protocol_author = protocol_public_id.author
        logger.debug("Processing protocol {}".format(protocol_public_id))
        protocol_dir = Path(
            "vendor", protocol_public_id.author, "protocols", protocol_name
        )
        if not protocol_dir.exists():
            protocol_dir = Path("protocols", protocol_name)

        try:
            ctx.protocol_loader.load(open(protocol_dir / DEFAULT_PROTOCOL_CONFIG_FILE))
        except FileNotFoundError:
            logger.error(
                "Protocol configuration file for protocol {} not found.".format(
                    protocol_name
                )
            )
            sys.exit(1)

        try:
            protocol_package = load_agent_component_package(
                "protocol", protocol_name, protocol_author, protocol_dir
            )
            add_agent_component_module_to_sys_modules(
                "protocol", protocol_name, protocol_author, protocol_package
            )
        except Exception:
            logger.error(
                "A problem occurred while processing protocol {}.".format(
                    protocol_public_id
                )
            )
            sys.exit(1)


def _validate_aea(ctx: Context) -> None:
    """
    Validate aea project.

    :param ctx: the context
    """
    try_to_load_agent_config(ctx)
    _verify_or_create_private_keys(ctx)


def _prepare_environment(click_context, env_file: str, is_install_deps: bool) -> None:
    """
    Prepare the AEA project environment.

    :param click_context: the click context
    :param env_file: the path to the envrionemtn file.
    :param is_install_deps: whether to install the dependencies
    """
    _load_env_file(env_file)
    if is_install_deps:
        if Path("requirements.txt").exists():
            click_context.invoke(install, requirement="requirements.txt")
        else:
            click_context.invoke(install)


def _build_aea(ctx: Context, connection_ids: List[PublicId]) -> AEA:
    """
    Build the aea.

    :param ctx: the context
    :param connection_ids: the list of connection ids
    """
    agent_name = cast(str, ctx.agent_config.agent_name)

    wallet = Wallet(ctx.agent_config.private_key_paths_dict)

    if len(wallet.addresses) > 1:
        identity = Identity(
            agent_name,
            addresses=wallet.addresses,
            default_address_key=ctx.agent_config.default_ledger,
        )
    else:  # pragma: no cover
        identity = Identity(
            agent_name, address=wallet.addresses[ctx.agent_config.default_ledger],
        )

    ledger_apis = LedgerApis(
        ctx.agent_config.ledger_apis_dict, ctx.agent_config.default_ledger
    )

    default_connection_id = PublicId.from_str(ctx.agent_config.default_connection)
    connection_ids = (
        [default_connection_id] if connection_ids is None else connection_ids
    )
    connections = []
    try:
        for connection_id in connection_ids:
            connection = _setup_connection(connection_id, identity.address, ctx)
            connections.append(connection)
    except AEAConfigException as e:
        logger.error(str(e))
        sys.exit(1)

    resources = Resources(AEA_DIR)

    aea = AEA(
        identity, connections, wallet, ledger_apis, resources, is_programmatic=False,
    )
    return aea


@click.command()
@click.option(
    "--connections",
    "connection_ids",
    cls=ConnectionsOption,
    required=False,
    default=None,
    help="The connection names to use for running the agent. Must be declared in the agent's configuration file.",
)
@click.option(
    "--env",
    "env_file",
    type=click.Path(),
    required=False,
    default=".env",
    help="Specify an environment file (default: .env)",
)
@click.option(
    "--install-deps",
    "is_install_deps",
    is_flag=True,
    required=False,
    default=False,
    help="Install all the dependencies before running the agent.",
)
@click.pass_context
@check_aea_project
def run(
    click_context, connection_ids: List[PublicId], env_file: str, is_install_deps: bool
):
    """Run the agent."""
    ctx = cast(Context, click_context.obj)
<<<<<<< HEAD
    _load_env_file(env_file)
    agent_name = cast(str, ctx.agent_config.agent_name)
=======
>>>>>>> bda0e84c

    _validate_aea(ctx)

    _prepare_environment(click_context, env_file, is_install_deps)

    aea = _build_aea(ctx, connection_ids)

    click.echo(AEA_LOGO + "v" + __version__ + "\n")
    click.echo("{} starting ...".format(ctx.agent_config.agent_name))
    try:
        aea.start()
    except KeyboardInterrupt:
        click.echo(
            " {} interrupted!".format(ctx.agent_config.agent_name)
        )  # pragma: no cover
    except Exception as e:
        logger.exception(e)
        sys.exit(1)
    finally:
        click.echo("{} stopping ...".format(ctx.agent_config.agent_name))
        aea.stop()<|MERGE_RESOLUTION|>--- conflicted
+++ resolved
@@ -35,12 +35,9 @@
     ConnectionsOption,
     Context,
     _load_env_file,
-<<<<<<< HEAD
     _try_to_load_protocols,
+    _verify_or_create_private_keys,
     check_aea_project,
-=======
-    _verify_or_create_private_keys,
->>>>>>> bda0e84c
     logger,
 )
 from aea.cli.install import install
@@ -280,11 +277,6 @@
 ):
     """Run the agent."""
     ctx = cast(Context, click_context.obj)
-<<<<<<< HEAD
-    _load_env_file(env_file)
-    agent_name = cast(str, ctx.agent_config.agent_name)
-=======
->>>>>>> bda0e84c
 
     _validate_aea(ctx)
 
