# -*- coding: utf-8 -*-
# ------------------------------------------------------------------------------
#
#   Copyright 2018-2019 Fetch.AI Limited
#
#   Licensed under the Apache License, Version 2.0 (the "License");
#   you may not use this file except in compliance with the License.
#   You may obtain a copy of the License at
#
#       http://www.apache.org/licenses/LICENSE-2.0
#
#   Unless required by applicable law or agreed to in writing, software
#   distributed under the License is distributed on an "AS IS" BASIS,
#   WITHOUT WARRANTIES OR CONDITIONS OF ANY KIND, either express or implied.
#   See the License for the specific language governing permissions and
#   limitations under the License.
#
# ------------------------------------------------------------------------------

"""Key pieces of functionality for CLI GUI."""

from enum import Enum
import glob
import io
import logging
import os
import subprocess
import threading
import time
from typing import List, Dict

import connexion
import flask


elements = [['local', 'agent', 'localAgents'],
            ['registered', 'protocol', 'registeredProtocols'],
            ['registered', 'connection', 'registeredConections'],
            ['registered', 'skill', 'registeredSkills'],
            ['local', 'protocol', 'localProtocols'],
            ['local', 'connection', 'localConnections'],
            ['local', 'skill', 'localSkills']]


class ProcessState(Enum):
    """The state of execution of the OEF Node."""

    NOT_STARTED = "Not started yet"
    RUNNING = "Running"
    STOPPING = "Stopping"
    FINISHED = "Finished"
    FAILED = "Failed"


oef_node_name = "aea_local_oef_node"
max_log_lines = 100
lock = threading.Lock()


class AppContext:
    """Store useful global information about the app.

    Can't add it into the app object itself because mypy complains.
    """

    oef_process = None
    agent_processes: Dict[str, subprocess.Popen] = {}
    agent_tty: Dict[str, List[str]] = {}
    agent_error: Dict[str, List[str]] = {}
    oef_tty: List[str] = []
    oef_error: List[str] = []

    ui_is_starting = False
    agents_dir = os.path.abspath(os.getcwd())
    module_dir = os.path.join(os.path.abspath(os.path.dirname(__file__)), "../../")


app_context = AppContext()


def is_agent_dir(dir_name: str) -> bool:
    """Return true if this directory contains an AEA project (an agent)."""
    if not os.path.isdir(dir_name):
        return False
    else:
        return os.path.isfile(os.path.join(dir_name, "aea-config.yaml"))


def get_agents() -> List[Dict]:
    """Return list of all local agents."""
    file_list = glob.glob(os.path.join(app_context.agents_dir, '*'))

    agent_list = []

    for path in file_list:
        if is_agent_dir(path):
            head, tail = os.path.split(path)
            agent_list.append({"id": tail, "description": "placeholder description"})

    return agent_list


def _sync_extract_items_from_tty(pid: subprocess.Popen):
    item_ids = []
    item_descs = []
    output = []
    err = ""
    for line in io.TextIOWrapper(pid.stdout, encoding="utf-8"):
        if line[:6] == "Name: ":
            item_ids.append(line[6:-1])

        if line[:13] == "Description: ":
            item_descs.append(line[13:-1])

    assert len(item_ids) == len(item_descs)

    for i in range(0, len(item_ids)):
        output.append({"id": item_ids[i], "description": item_descs[i]})

    for line in io.TextIOWrapper(pid.stderr, encoding="utf-8"):
        err += line + "\n"

    while pid.poll() is None:
        time.sleep(0.5)  # pragma: no cover

    if pid.poll() == 0:
        return output, 200  # 200 (Success)
    else:
        return {"detail": err}, 400  # 400 Bad request


def get_registered_items(item_type: str):
    """Create a new AEA project."""
    # need to place ourselves one directory down so the searcher can find the packages
    pid = _call_aea_async(["aea", "search", item_type + "s"], os.path.join(app_context.module_dir, "aea"))
    return _sync_extract_items_from_tty(pid)


def create_agent(agent_id: str):
    """Create a new AEA project."""
    if _call_aea(["aea", "create", agent_id], app_context.agents_dir) == 0:
        return agent_id, 201  # 201 (Created)
    else:
        return {"detail": "Failed to create Agent {} - a folder of this name may exist already".format(agent_id)}, 400  # 400 Bad request


def delete_agent(agent_id: str):
    """Delete an existing AEA project."""
    if _call_aea(["aea", "delete", agent_id], app_context.agents_dir) == 0:
        return 'Agent {} deleted'.format(agent_id), 200   # 200 (OK)
    else:
        return {"detail": "Failed to delete Agent {} - it may not exist".format(agent_id)}, 400   # 400 Bad request


def add_item(agent_id: str, item_type: str, item_id: str):
    """Add a protocol, skill or connection to the register to a local agent."""
    agent_dir = os.path.join(app_context.agents_dir, agent_id)
    if _call_aea(["aea", "add", item_type, item_id], agent_dir) == 0:
        return agent_id, 201  # 200 (OK)
    else:
        return {"detail": "Failed to add {} {} to agent {}".format(item_type, item_id, agent_id)}, 400  # 400 Bad request


def remove_local_item(agent_id: str, item_type: str, item_id: str):
    """Remove a protocol, skill or connection from a local agent."""
    agent_dir = os.path.join(app_context.agents_dir, agent_id)
    if _call_aea(["aea", "remove", item_type, item_id], agent_dir) == 0:
        return agent_id, 201  # 200 (OK)
    else:
        return {"detail": "Failed to remove {} {} from agent {}".format(item_type, item_id, agent_id)}, 400  # 400 Bad request


def get_local_items(agent_id: str, item_type: str):
    """Return a list of protocols, skills or connections supported by a local agent."""
    if agent_id == "NONE":
        return [], 200  # 200 (Success)

    # need to place ourselves one directory down so the searcher can find the packages
    pid = _call_aea_async(["aea", "list", item_type + "s"], os.path.join(app_context.agents_dir, agent_id))
    return _sync_extract_items_from_tty(pid)


def scaffold_item(agent_id: str, item_type: str, item_id: str):
    """Scaffold a moslty empty item on an agent (either protocol, skill or connection)."""
    agent_dir = os.path.join(app_context.agents_dir, agent_id)
    if _call_aea(["aea", "scaffold", item_type, item_id], agent_dir) == 0:
        return agent_id, 201  # 200 (OK)
    else:
        return {"detail": "Failed to scaffold a new {} in to agent {}".format(item_type, agent_id)}, 400  # 400 Bad request


def _call_aea(param_list: List[str], dir_arg: str) -> int:
    with lock:
        old_cwd = os.getcwd()
        os.chdir(dir_arg)
        ret = subprocess.call(param_list)
        os.chdir(old_cwd)
    return ret


def _call_aea_async(param_list: List[str], dir_arg: str) -> subprocess.Popen:
    # Should lock here to prevet multiple calls coming in at once and changing the current working directory weirdly
    with lock:
        old_cwd = os.getcwd()

        os.chdir(dir_arg)
        env = os.environ.copy()
        env["PYTHONUNBUFFERED"] = "1"
        ret = subprocess.Popen(param_list, stdout=subprocess.PIPE, stderr=subprocess.PIPE, env=env)
        os.chdir(old_cwd)
    return ret


def start_oef_node():
    """Start an OEF node running."""
    _kill_running_oef_nodes()

    param_list = [
        "python",
        "./scripts/oef/launch.py",
        "--disable_stdin",
        "--name",
        oef_node_name,
        "-c",
        "./scripts/oef/launch_config.json"]

    app_context.oef_process = _call_aea_async(param_list, app_context.agents_dir)

    if app_context.oef_process is not None:
        app_context.oef_tty = []
        app_context.oef_error = []

        tty_read_thread = threading.Thread(target=_read_tty, args=(app_context.oef_process, app_context.oef_tty))
        tty_read_thread.start()

        error_read_thread = threading.Thread(target=_read_error, args=(app_context.oef_process, app_context.oef_error))
        error_read_thread.start()

        return "OEF Node started", 200   # 200 (OK)
    else:
        return {"detail": "Failed to start OEF Node"}, 400  # 400 Bad request


def get_oef_node_status():
    """Get the status of the OEF Node."""
    tty_str = ""
    error_str = ""
    status_str = str(ProcessState.NOT_STARTED).replace('ProcessState.', '')

    if app_context.oef_process is not None:
        status_str = str(get_process_status(app_context.oef_process)).replace('ProcessState.', '')

        total_num_lines = len(app_context.oef_tty)
        for i in range(max(0, total_num_lines - max_log_lines), total_num_lines):
            tty_str += app_context.oef_tty[i]

        tty_str = tty_str.replace("\n", "<br>")

        total_num_lines = len(app_context.oef_error)
        for i in range(max(0, total_num_lines - max_log_lines), total_num_lines):
            error_str += app_context.oef_error[i]

        error_str = error_str.replace("\n", "<br>")

    return {"status": status_str, "tty": tty_str, "error": error_str}, 200  # (OK)


def stop_oef_node():
    """Stop an OEF node running."""
    _kill_running_oef_nodes()
    app_context.oef_process = None
    return "All fine", 200  # 200 (OK)


def start_agent(agent_id: str, connection_id: str):
    """Start a local agent running."""
    # Test if it is already running in some form
    if agent_id in app_context.agent_processes:
        if get_process_status(app_context.agent_processes[agent_id]) != ProcessState.RUNNING:
            if app_context.agent_processes[agent_id] is not None:
                app_context.agent_processes[agent_id].terminate()
                app_context.agent_processes[agent_id].wait()
            del app_context.agent_processes[agent_id]
            del app_context.agent_tty[agent_id]
            del app_context.agent_error[agent_id]
        else:
            return {"detail": "Agent {} is already running".format(agent_id)}, 400  # 400 Bad request

    agent_dir = os.path.join(app_context.agents_dir, agent_id)

    if connection_id is not None and connection_id != "":
        connections = get_local_items(agent_id, "connection")[0]
        has_named_connection = False
        for element in connections:
            if element["id"] == connection_id:
                has_named_connection = True
        if has_named_connection:
            agent_process = _call_aea_async(["aea", "run", "--connection", connection_id], agent_dir)
        else:
            return {"detail": "Trying to run agent {} with non-existent connection: {}".format(agent_id, connection_id)}, 400  # 400 Bad request
    else:
        agent_process = _call_aea_async(["aea", "run"], agent_dir)

    if agent_process is None:
        return {"detail": "Failed to run agent {}".format(agent_id)}, 400  # 400 Bad request
    else:
        app_context.agent_processes[agent_id] = agent_process
        app_context.agent_tty[agent_id] = []
        app_context.agent_error[agent_id] = []

        tty_read_thread = threading.Thread(target=_read_tty, args=(app_context.agent_processes[agent_id], app_context.agent_tty[agent_id]))
        tty_read_thread.start()

        error_read_thread = threading.Thread(target=_read_error, args=(app_context.agent_processes[agent_id], app_context.agent_error[agent_id]))
        error_read_thread.start()

    return agent_id, 201  # 200 (OK)


def _read_tty(pid: subprocess.Popen, str_list: List[str]):
    for line in io.TextIOWrapper(pid.stdout, encoding="utf-8"):
        logging.info("stdout: " + line.replace("\n", ""))
        str_list.append(line)

    str_list.append("process terminated\n")


def _read_error(pid: subprocess.Popen, str_list: List[str]):
    for line in io.TextIOWrapper(pid.stderr, encoding="utf-8"):
        logging.error("stderr: " + line.replace("\n", ""))
        str_list.append(line)

    str_list.append("process terminated\n")


def get_agent_status(agent_id: str):
    """Get the status of the running agent Node."""
    status_str = str(ProcessState.NOT_STARTED).replace('ProcessState.', '')
    tty_str = ""
    error_str = ""

    # agent_id will not be in lists if we haven't run it yet
    if agent_id in app_context.agent_processes and app_context.agent_processes[agent_id] is not None:
        status_str = str(get_process_status(app_context.agent_processes[agent_id])).replace('ProcessState.', '')

    if agent_id in app_context.agent_tty:
        total_num_lines = len(app_context.agent_tty[agent_id])
        for i in range(max(0, total_num_lines - max_log_lines), total_num_lines):
            tty_str += app_context.agent_tty[agent_id][i]

    else:
        tty_str = ""

    tty_str = tty_str.replace("\n", "<br>")

    if agent_id in app_context.agent_error:
        total_num_lines = len(app_context.agent_error[agent_id])
        for i in range(max(0, total_num_lines - max_log_lines), total_num_lines):
            error_str += app_context.agent_error[agent_id][i]

    else:
        error_str = ""

    error_str = error_str.replace("\n", "<br>")

    return {"status": status_str, "tty": tty_str, "error": error_str}, 200  # (OK)


def stop_agent(agent_id: str):
    """Stop agent running."""
    # pass to private function to make it easier to mock
    return _stop_agent(agent_id)


def _stop_agent(agent_id: str):
    # Test if we have the process id
    if agent_id not in app_context.agent_processes:
        return {"detail": "Agent {} is not running".format(agent_id)}, 400  # 400 Bad request

    app_context.agent_processes[agent_id].terminate()
    app_context.agent_processes[agent_id].wait()
    del app_context.agent_processes[agent_id]

    return "stop_agent: All fine {}".format(agent_id), 200  # 200 (OK)


def get_process_status(process_id: subprocess.Popen) -> ProcessState:
    """Return the state of the execution."""
    assert process_id is not None

    return_code = process_id.poll()
    if return_code is None:
        return ProcessState.RUNNING
    elif return_code <= 0:
        return ProcessState.FINISHED
    else:
        return ProcessState.FAILED


def _kill_running_oef_nodes():
    logging.info("Kill off any existing OEF nodes which are running...")
    subprocess.call(['docker', 'kill', oef_node_name])


def create_app():
    """Run the flask server."""
    CUR_DIR = os.path.abspath(os.path.dirname(__file__))
    app = connexion.FlaskApp(__name__, specification_dir=CUR_DIR)
    global app_context
    app_context = AppContext()

    app_context.oef_process = None
    app_context.agent_processes = {}
    app_context.agent_tty = {}
    app_context.agent_error = {}
    app_context.ui_is_starting = False
    app_context.agents_dir = os.path.abspath(os.getcwd())
    app_context.module_dir = os.path.join(os.path.abspath(os.path.dirname(__file__)), "../../")

    app.add_api('aea_cli_rest.yaml')

    @app.route('/')
    def home():
        """Respond to browser URL:  localhost:5000/."""
        return flask.render_template('home.html', len=len(elements), htmlElements=elements)

    @app.route('/static/js/home.js')
    def homejs():
        """Serve the home.js file (as it needs templating)."""
        return flask.render_template('home.js', len=len(elements), htmlElements=elements)

    @app.route('/favicon.ico')
    def favicon():
        """Return an icon to be displayed in the browser."""
        return flask.send_from_directory(
            os.path.join(app.root_path, 'static'), 'favicon.ico', mimetype='image/vnd.microsoft.icon')

    @app.route('/logo.png')
    def logo():
        """Return an logo to be displayed at top of webpage."""
        return flask.send_from_directory(
            os.path.join(app.root_path, 'static'), 'logo.png', mimetype='image/png')

    return app


def run(port: int):
    """Run the GUI."""
    _kill_running_oef_nodes()

    app = create_app()
<<<<<<< HEAD
    app.run(host='127.0.0.1', port=8080, debug=True)
=======
    app.run(host='127.0.0.1', port=port, debug=False)
>>>>>>> 5d2c095f

    return app


def run_test():
    """Run the gui in the form where we can run tests against it."""
    app = create_app()
    return app.app.test_client()<|MERGE_RESOLUTION|>--- conflicted
+++ resolved
@@ -449,11 +449,7 @@
     _kill_running_oef_nodes()
 
     app = create_app()
-<<<<<<< HEAD
-    app.run(host='127.0.0.1', port=8080, debug=True)
-=======
     app.run(host='127.0.0.1', port=port, debug=False)
->>>>>>> 5d2c095f
 
     return app
 
