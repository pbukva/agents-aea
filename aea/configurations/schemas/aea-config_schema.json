{
<<<<<<< HEAD
    "$schema": "http://json-schema.org/draft-04/schema#",
    "description": "Schema for the agent configuration file.",
    "additionalProperties": false,
    "type": "object",
    "required": [
        "aea_version",
        "agent_name",
        "authors",
        "version",
        "license",
        "url",
        "private_key_paths",
        "connections",
        "default_connection",
        "protocols",
        "skills"
    ],
    "properties": {
        "aea_version": {"type": "string"},
        "agent_name": {"type": "string"},
        "authors": {"type": "string"},
        "version": {"type": "string"},
        "license": {"type": "string"},
        "url": {"type": "string"},
        "registry_path": {"type": "string"},
        "private_key_paths": {
            "type": "array",
            "additionalProperties": false,
            "uniqueItems": true,
            "items": {
                "type": "object",
                "required": ["private_key_path"],
                "properties": {
                    "private_key_path": { "$ref": "#/definitions/private_key_path" }
                }
            }
        },
        "ledger_apis": {
            "type": "array",
            "additionalProperties": false,
            "uniqueItems": true,
            "items": {
                "type": "object",
                "required": ["ledger_api"],
                "properties": {
                    "ledger_api": { "$ref": "#/definitions/ledger_api" }
                }
            }
        },
        "connections": {
            "type": "array",
            "uniqueItems": true,
            "items": {"$ref": "definitions.json#/definitions/resource_name"}
        },
        "default_connection": {"type": "string"},
        "protocols": {
            "type": "array",
            "uniqueItems": true,
            "items": {"$ref": "definitions.json#/definitions/resource_name"}
        },
        "skills": {
            "type": "array",
            "uniqueItems": true,
            "items": {"type": "string"}
        },
        "logging_config": {
            "type": "object"
        },
        "description": {
            "type": "string"
=======
  "$schema": "http://json-schema.org/draft-04/schema#",
  "description": "Schema for the agent configuration file.",
  "additionalProperties": false,
  "type": "object",
  "required": [
    "aea_version",
    "agent_name",
    "authors",
    "version",
    "license",
    "url",
    "private_key_paths",
    "connections",
    "default_connection",
    "protocols",
    "skills"
  ],
  "properties": {
    "aea_version": {
      "type": "string"
    },
    "agent_name": {
      "type": "string"
    },
    "authors": {
      "type": "string"
    },
    "version": {
      "type": "string"
    },
    "license": {
      "type": "string"
    },
    "url": {
      "type": "string"
    },
    "registry_path": {
      "type": "string"
    },
    "private_key_paths": {
      "type": "array",
      "additionalProperties": false,
      "uniqueItems": true,
      "items": {
        "type": "object",
        "required": [
          "private_key_path"
        ],
        "properties": {
          "private_key_path": {
            "$ref": "#/definitions/private_key_path"
          }
>>>>>>> a46d0975
        }
      }
    },
    "connections": {
      "type": "array",
      "uniqueItems": true,
      "items": {
        "$ref": "#/definitions/resource_name"
      }
    },
    "default_connection": {
      "type": "string"
    },
    "protocols": {
      "type": "array",
      "uniqueItems": true,
      "items": {
        "$ref": "#/definitions/resource_name"
      }
    },
    "skills": {
      "type": "array",
      "uniqueItems": true,
      "items": {
        "type": "string"
      }
    },
<<<<<<< HEAD
    "definitions": {
        "private_key_path": {
            "type": "object",
            "additionalProperties": false,
            "required": ["ledger", "path"],
            "properties": {
                "ledger": {"type": "string"},
                "path": {"type": "string"}
            }
        },
        "ledger_api": {
            "type": "object",
            "additionalProperties": false,
            "required": ["ledger", "addr", "port"],
            "properties": {
                "ledger": {"type": "string"},
                "addr": {"type": "string"},
                "port": {"type": "number"}
            }
=======
    "logging_config": {
      "type": "object"
    },
    "description": {
      "type": "string"
    }
  },
  "definitions": {
    "private_key_path": {
      "type": "object",
      "additionalProperties": false,
      "required": [
        "ledger",
        "path"
      ],
      "properties": {
        "ledger": {
          "type": "string"
        },
        "path": {
          "type": "string"
>>>>>>> a46d0975
        }
      }
    },
    "requirement": {
      "type": "string",
      "pattern": "([a-zA-Z0-9]|[a-zA-Z0-9][a-zA-Z0-9._-]*[a-zA-Z0-9])( *(~=|==|>=|<=|!=|<|>) *v?(?:(?:(?P<epoch>[0-9]+)!)?(?P<release>[0-9]+(?:\\.[0-9]+)*)(?P<pre>[-_\\.]?(?P<pre_l>(a|b|c|rc|alpha|beta|pre|preview))[-_\\.]?(?P<pre_n>[0-9]+)?)?(?P<post>(?:-(?P<post_n1>[0-9]+))|(?:[-_\\.]?(?P<post_l>post|rev|r)[-_\\.]?(?P<post_n2>[0-9]+)?))?(?P<dev>[-_\\.]?(?P<dev_l>dev)[-_\\.]?(?P<dev_n>[0-9]+)?)?)(?:\\+(?P<local>[a-z0-9]+(?:[-_\\.][a-z0-9]+)*))?)?$"
    },
    "resource_name": {
      "type": "string",
      "pattern": "[a-zA-Z_][a-zA-Z0-9_]*"
    }
  }
}<|MERGE_RESOLUTION|>--- conflicted
+++ resolved
@@ -1,76 +1,4 @@
 {
-<<<<<<< HEAD
-    "$schema": "http://json-schema.org/draft-04/schema#",
-    "description": "Schema for the agent configuration file.",
-    "additionalProperties": false,
-    "type": "object",
-    "required": [
-        "aea_version",
-        "agent_name",
-        "authors",
-        "version",
-        "license",
-        "url",
-        "private_key_paths",
-        "connections",
-        "default_connection",
-        "protocols",
-        "skills"
-    ],
-    "properties": {
-        "aea_version": {"type": "string"},
-        "agent_name": {"type": "string"},
-        "authors": {"type": "string"},
-        "version": {"type": "string"},
-        "license": {"type": "string"},
-        "url": {"type": "string"},
-        "registry_path": {"type": "string"},
-        "private_key_paths": {
-            "type": "array",
-            "additionalProperties": false,
-            "uniqueItems": true,
-            "items": {
-                "type": "object",
-                "required": ["private_key_path"],
-                "properties": {
-                    "private_key_path": { "$ref": "#/definitions/private_key_path" }
-                }
-            }
-        },
-        "ledger_apis": {
-            "type": "array",
-            "additionalProperties": false,
-            "uniqueItems": true,
-            "items": {
-                "type": "object",
-                "required": ["ledger_api"],
-                "properties": {
-                    "ledger_api": { "$ref": "#/definitions/ledger_api" }
-                }
-            }
-        },
-        "connections": {
-            "type": "array",
-            "uniqueItems": true,
-            "items": {"$ref": "definitions.json#/definitions/resource_name"}
-        },
-        "default_connection": {"type": "string"},
-        "protocols": {
-            "type": "array",
-            "uniqueItems": true,
-            "items": {"$ref": "definitions.json#/definitions/resource_name"}
-        },
-        "skills": {
-            "type": "array",
-            "uniqueItems": true,
-            "items": {"type": "string"}
-        },
-        "logging_config": {
-            "type": "object"
-        },
-        "description": {
-            "type": "string"
-=======
   "$schema": "http://json-schema.org/draft-04/schema#",
   "description": "Schema for the agent configuration file.",
   "additionalProperties": false,
@@ -123,7 +51,20 @@
           "private_key_path": {
             "$ref": "#/definitions/private_key_path"
           }
->>>>>>> a46d0975
+        }
+      }
+    },
+    "ledger_apis": {
+      "type": "array",
+      "additionalProperties": false,
+      "uniqueItems": true,
+      "items": {
+        "type": "object",
+        "required": ["ledger_api"],
+        "properties": {
+          "ledger_api": { 
+            "$ref": "#/definitions/ledger_api"
+          }
         }
       }
     },
@@ -151,27 +92,6 @@
         "type": "string"
       }
     },
-<<<<<<< HEAD
-    "definitions": {
-        "private_key_path": {
-            "type": "object",
-            "additionalProperties": false,
-            "required": ["ledger", "path"],
-            "properties": {
-                "ledger": {"type": "string"},
-                "path": {"type": "string"}
-            }
-        },
-        "ledger_api": {
-            "type": "object",
-            "additionalProperties": false,
-            "required": ["ledger", "addr", "port"],
-            "properties": {
-                "ledger": {"type": "string"},
-                "addr": {"type": "string"},
-                "port": {"type": "number"}
-            }
-=======
     "logging_config": {
       "type": "object"
     },
@@ -193,7 +113,26 @@
         },
         "path": {
           "type": "string"
->>>>>>> a46d0975
+        }
+      }
+    },
+    "ledger_api": {
+      "type": "object",
+      "additionalProperties": false,
+      "required": [
+        "ledger",
+        "addr",
+        "port"
+      ],
+      "properties": {
+        "ledger": {
+          "type": "string"
+        },
+        "addr": {
+          "type": "string"
+        },
+        "port": {
+          "type": "number"
         }
       }
     },
