# -*- coding: utf-8 -*-
# ------------------------------------------------------------------------------
#
#   Copyright 2018-2019 Fetch.AI Limited
#
#   Licensed under the Apache License, Version 2.0 (the "License");
#   you may not use this file except in compliance with the License.
#   You may obtain a copy of the License at
#
#       http://www.apache.org/licenses/LICENSE-2.0
#
#   Unless required by applicable law or agreed to in writing, software
#   distributed under the License is distributed on an "AS IS" BASIS,
#   WITHOUT WARRANTIES OR CONDITIONS OF ANY KIND, either express or implied.
#   See the License for the specific language governing permissions and
#   limitations under the License.
#
# ------------------------------------------------------------------------------

"""This module contains the agent context class."""

from queue import Queue
from typing import Dict

from aea.decision_maker.base import OwnershipState, Preferences
from aea.mail.base import OutBox
from aea.crypto.ledger_apis import LedgerApis


class AgentContext:
    """Provide read access to relevant data of the agent for the skills."""

    def __init__(self, agent_name: str,
                 public_keys: Dict[str, str],
                 addresses: Dict[str, str],
                 ledger_apis: LedgerApis,
                 outbox: OutBox,
                 decision_maker_message_queue: Queue,
                 ownership_state: OwnershipState,
                 preferences: Preferences,
                 is_ready_to_pursuit_goals: bool):
        """
        Initialize an agent context.

        :param agent_name: the agent's name
        :param public_keys: the public keys of the agent
<<<<<<< HEAD
=======
        :param public_key: the default public key
        :param ledger_apis: the ledger apis
>>>>>>> dac41652
        :param outbox: the outbox
        :param decision_maker_message_queue: the (in) queue of the decision maker
        :param ownership_state: the ownership state of the agent
        :param preferences: the preferences of the agent
        :param is_ready_to_pursuit_goals: whether the agent is ready to pursuit its goals
        """
        self._agent_name = agent_name
        self._public_keys = public_keys
        self._addresses = addresses
        self._ledger_apis = ledger_apis
        self._outbox = outbox
        self._decision_maker_message_queue = decision_maker_message_queue
        self._ownership_state = ownership_state
        self._preferences = preferences
        self._is_ready_to_pursuit_goals = is_ready_to_pursuit_goals

    @property
    def agent_name(self) -> str:
        """Get agent name."""
        return self._agent_name

    @property
    def public_keys(self) -> Dict[str, str]:
        """Get public keys."""
        return self._public_keys

    @property
    def addresses(self) -> Dict[str, str]:
        """Get addresses."""
        return self._addresses

    @property
    def address(self) -> str:
        """Get the defualt address."""
        return self._addresses['default']

    @property
    def public_key(self) -> str:
        """Get the default public key."""
        return self._public_keys['default']

    @property
    def outbox(self) -> OutBox:
        """Get outbox."""
        return self._outbox

    @property
    def decision_maker_message_queue(self) -> Queue:
        """Get decision maker queue."""
        return self._decision_maker_message_queue

    @property
    def ownership_state(self) -> OwnershipState:
        """Get the ownership state of the agent."""
        return self._ownership_state

    @property
    def preferences(self) -> Preferences:
        """Get the preferences of the agent."""
        return self._preferences

    @property
    def is_ready_to_pursuit_goals(self) -> bool:
        """Get the goal pursuit readiness."""
        return self._is_ready_to_pursuit_goals

    @property
    def ledger_apis(self) -> LedgerApis:
        """Get the ledger APIs."""
        return self._ledger_apis<|MERGE_RESOLUTION|>--- conflicted
+++ resolved
@@ -44,11 +44,7 @@
 
         :param agent_name: the agent's name
         :param public_keys: the public keys of the agent
-<<<<<<< HEAD
-=======
-        :param public_key: the default public key
         :param ledger_apis: the ledger apis
->>>>>>> dac41652
         :param outbox: the outbox
         :param decision_maker_message_queue: the (in) queue of the decision maker
         :param ownership_state: the ownership state of the agent
