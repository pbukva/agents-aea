--- conflicted
+++ resolved
@@ -103,7 +103,7 @@
     def skill_id(self):
         """Get the skill id of the skill context."""
         assert self._skill is not None, "Skill not set yet."
-        return self._skill.config.public_id
+        return self._skill.configuration.public_id
 
     @property
     def is_active(self):
@@ -205,8 +205,6 @@
         assert self._skill is not None, "Skill not initialized."
         return SimpleNamespace(**self._skill.behaviours)
 
-<<<<<<< HEAD
-=======
     @property
     def contracts(self) -> SimpleNamespace:
         """Get contracts the skill has access to."""
@@ -219,7 +217,6 @@
         assert self._logger is not None, "Logger not set."
         return self._logger
 
->>>>>>> d40cdc5f
     def __getattr__(self, item) -> Any:
         """Get attribute."""
         return super().__getattribute__(item)  # pragma: no cover
@@ -561,37 +558,26 @@
     """This class implements a skill."""
 
     def __init__(
-<<<<<<< HEAD
         self, configuration: SkillConfig,
-=======
-        self,
-        config: SkillConfig,
-        skill_context: SkillContext,
+        skill_context: Optional[SkillContext] = None,
         handlers: Optional[Dict[str, Handler]] = None,
         behaviours: Optional[Dict[str, Behaviour]] = None,
         models: Optional[Dict[str, Model]] = None,
->>>>>>> d40cdc5f
     ):
         """
         Initialize a skill.
 
         :param configuration: the skill configuration.
         """
-<<<<<<< HEAD
+
         super().__init__(configuration)
         self.config = configuration
-        self._skill_context = None  # type: Optional[SkillContext]
-        self._handlers = {}  # type: Dict[str, Handler]
-        self._behaviours = {}  # type: Dict[str, Behaviour]
-        self._models = {}  # type: Dict[str, Model]
-=======
-        self.config = config
-        self.skill_context = skill_context
-        self.handlers = handlers if handlers is not None else {}
-        self.behaviours = behaviours if behaviours is not None else {}
-        self.models = models if models is not None else {}
-        self._contracts = {}  # type: Dict[str, Contract]
-        self.skill_context._skill = self
+        self._skill_context = skill_context  # type: Optional[SkillContext]
+        self._handlers = {} if handlers is None else handlers  # type: Dict[str, Handler]
+        self._behaviours = {} if behaviours is None else behaviours  # type: Dict[str, Behaviour]
+        self._models = {} if models is None else models  # type: Dict[str, Model]
+
+        self._contracts = {}   # type: Dict[str, Contract]
 
     @property
     def contracts(self) -> Dict[str, Contract]:
@@ -601,7 +587,6 @@
     def inject_contracts(self, contracts: Dict[str, Contract]) -> None:
         """Add the contracts to the skill."""
         self._contracts = contracts
->>>>>>> d40cdc5f
 
     @property
     def skill_context(self) -> SkillContext:
@@ -647,10 +632,6 @@
         model_instances = Model.parse_module(
             str(self.directory), models_by_id, skill_context
         )
-<<<<<<< HEAD
-=======
-        # skill_context._skill = skill
->>>>>>> d40cdc5f
 
         # update skill attributes
         self._handlers = handlers
