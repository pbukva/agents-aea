--- conflicted
+++ resolved
@@ -3,18 +3,11 @@
 
 Command  | Description
 ---------| -----------------------------------------------------------------
-<<<<<<< HEAD
 `create [name]` | Create a new aea project called `[name]`.
 `fetch [name]`   | Fetch an aea project called `[name]`.
 `scaffold connection/protocol/skill [name]`  | Scaffold a new connection, protocol, or skill called `[name]`.
-`publish agent/connection/protocol/skill [name]` | Publish agent, connection, protocol, or skill called `[name]`.
 `add connection/protocol/skill [name]`  | Add connection, protocol, or skill, called `[name]`, to the agent.
 `remove connection/protocol/skill [name]` | Remove connection, protocol, or skill, called `[name]`, from agent.
-=======
-`create [name]` | Create a new aea project.
-`scaffold connection/protocol/skill [name]`  | Scaffold a new connection, protocol, or skill.
-`add connection/protocol/skill [name]`  | Add connection, protocol, or skill to agent.
-`remove connection/protocol/skill [name]` | Remove connection, protocol, or skill from agent.
 `install [-r <requirements_file>]` | Install the dependencies.
 `list protocols/connections/skills` |   List the installed resources.
 `search protocols/connections/skills` | Search for components in the registry.
@@ -28,10 +21,12 @@
 `create [name]` | Create a new aea project.
 `fetch [name]`   | Fetch an aea project.
 `scaffold connection/protocol/skill [name]`  | Scaffold a new connection, protocol, or skill.
-`publish agent/connection/protocol/skill [name]` | Publish agent, connection, protocol, or skill.
+`publish agent/connection/protocol/skill [name]` | Publish agent, connection, protocol, or skill called `[name]`.
 `add connection/protocol/skill [name]`  | Add connection, protocol, or skill to agent.
 `remove connection/protocol/skill [name]` | Remove connection, protocol, or skill from agent.
->>>>>>> 18fe338c
+`install [-r <requirements_file>]` | Install the dependencies.
+`list protocols/connections/skills` |   List the installed resources.
+`search protocols/connections/skills` | Search for components in the registry.
 `run {using [connection, ...]}`  | Run the agent on the Fetch.AI network with default or specified connections.
 `-v DEBUG run` | Run with debugging.
 `deploy {using [connection, ...]}`  | Deploy the agent to a server and run it on the Fetch.AI network with default or specified connections.
