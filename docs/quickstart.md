## Preliminaries

Make sure you are running desktop <a href="https://docs.docker.com/install/" target=_blank>Docker</a> and <a href="https://docs.docker.com/compose/install/" target=_blank>Docker Compose</a>.

Create and cd into a new working directory.

``` bash
mkdir aea/
cd aea/
```

Check you have `pipenv`.

``` bash
which pipenv
```

If you don't have it, install it. Instructions are <a href="https://pypi.org/project/pipenv/" target=_blank>here</a>.

Once installed, create a new environment and open it.

``` bash
touch Pipfile && pipenv --python 3.7 && pipenv shell
```


## Installation

Install the Autonomous Economic Agent framework.

The following installs the basic application without the cli. If in doubt, install `aea[all]`.
``` bash
pip install aea
```

The following installs the whole package.
``` bash
pip install aea[all]

```

The following only installs the cli.
``` bash
pip install aea[cli]
```


<<<<<<< HEAD
## Echo skill demo

The echo skill is a simple demo that prints logs from the agent's main loop as it calls registered `Task` and `Behaviour` code.



=======
## Echo Agent demo
>>>>>>> c2e0cffd
### Download the examples, scripts, and packages directories.
``` bash
svn export https://github.com/fetchai/agents-aea.git/trunk/scripts
svn export https://github.com/fetchai/agents-aea.git/trunk/packages
```

### Create a new agent
``` bash
aea create my_first_agent
```

### Add the echo skill 

``` bash
cd my_first_agent
aea add skill echo
```

### Add a local connection

``` bash
aea add connection local
```

### Run the agent locally

Run the agent with the connection.

``` bash
aea run --connection local
```

You will see the echo task running in the terminal window.

<center>![The echo call and response log](assets/echo.png)</center>


### Delete the agent

When you're done, you can delete the agent.

``` bash
aea delete my_first_agent
```


<br /><|MERGE_RESOLUTION|>--- conflicted
+++ resolved
@@ -45,16 +45,11 @@
 ```
 
 
-<<<<<<< HEAD
 ## Echo skill demo
 
 The echo skill is a simple demo that prints logs from the agent's main loop as it calls registered `Task` and `Behaviour` code.
 
 
-
-=======
-## Echo Agent demo
->>>>>>> c2e0cffd
 ### Download the examples, scripts, and packages directories.
 ``` bash
 svn export https://github.com/fetchai/agents-aea.git/trunk/scripts
