The AEA weather skills demonstrate an interaction between two AEAs.

* The provider of weather data (the weather station).
* The seller of weather data (the weather client).


### Dependencies

Follow the <a href="../quickstart/#preliminaries">Preliminaries</a> and <a href="../quickstart/#installation">Installation</a> sections from the AEA quick start.


## Launch an OEF node
In a separate terminal, launch a local OEF node (for search and discovery).
``` bash
python scripts/oef/launch.py -c ./scripts/oef/launch_config.json
```

Keep it running for all the following demos.

## Demo 1: no ledger payment

The AEAs negotiate and then transfer the data. No payment takes place. This demo serves as a demonstration of the negotiation steps.

### Create the weather station AEA
In the root directory, create the weather station AEA.
``` bash
aea create my_weather_station
```


### Add the weather station skill 
``` bash
cd my_weather_station
aea add skill weather_station
```


### Run the weather station AEA
``` bash
aea run
```


### Create the weather client AEA
In a new terminal window, return to the root directory and create the weather client AEA.
``` bash
aea create my_weather_client
```


### Add the weather client skill 
``` bash
cd my_weather_client
aea add skill weather_client
```


### Run the weather client AEA
``` bash
aea run
```


### Observe the logs of both AEAs

<center>![Weather station logs](assets/weather-station-logs.png)</center>

<center>![Weather client logs](assets/weather-client-logs.png)</center>

<<<<<<< HEAD
=======
To stop an agent use `CTRL + C`.

>>>>>>> 74526804
### Delete the AEAs

When you're done, go up a level and delete the AEAs.

``` bash
cd ..
aea delete my_weather_station
aea delete my_weather_client
```

## Communication
This diagram shows the communication between the various entities as data is successfully sold by the car park agent to the client. 

<div class="mermaid">
    sequenceDiagram
        participant Search
        participant Client_AEA
        participant Weather_AEA
    
        activate Client_AEA
        activate Search
        activate Weather_AEA
        
        Weather_AEA->>Search: register_service
        Client_AEA->>Search: search
        Search->>Client_AEA: list_of_agents
        Client_AEA->>Weather_AEA: call_for_proposal
        Weather_AEA->>Client_AEA: propose
        Client_AEA->>Weather_AEA: accept
        Weather_AEA->>Client_AEA: match_accept
        Client_AEA->>Weather_AEA: Inform funds transfered 
        Weather_AEA->>Client_AEA: send_data
        
        deactivate Client_AEA
        deactivate Search
        deactivate Weather_AEA
    
</div>

## Demo 2: Fetch.ai ledger payment

A demo to run the same scenario but with a true ledger transaction on Fetch.ai `testnet`. This demo assumes the weather client trusts the weather station to send the weather data upon successful payment.

### Create the weather station (ledger version)

Create the AEA that will provide weather measurements.

``` bash
aea create my_weather_station
cd my_weather_station
aea add skill weather_station_ledger
```

### Create the weather client (ledger version)

In another terminal, create the AEA that will query the weather station.

``` bash
aea create my_weather_client
cd my_weather_client
aea add skill weather_client_ledger
```

Additionally, create the private key for the weather client AEA.
```bash
aea generate-key fetchai
aea add-key fetchai fet_private_key.txt
```

### Update the AEA configs

Both in `my_weather_station/aea-config.yaml` and
`my_weather_client/aea-config.yaml`, replace `ledger_apis: []` with the following.

``` yaml
ledger_apis:
  - ledger_api:
      ledger: fetchai
      addr: alpha.fetch-ai.com
      port: 80
```

### Fund the weather client AEA

Create some wealth for your weather client on the Fetch.ai `testnet`. (It takes a while).
``` bash
cd ..
python scripts/fetchai_wealth_generation.py --private-key my_weather_client/fet_private_key.txt --amount 10000000 --addr alpha.fetch-ai.com --port 80
cd my_weather_client
```

### Run the AEAs

Run both AEAs from their respective terminals.
``` bash
aea run
```

You will see that the AEAs negotiate and then transact using the Fetch.ai `testnet`.

### Delete the AEAs

When you're done, go up a level and delete the AEAs.

``` bash
cd ..
aea delete my_weather_station
aea delete my_weather_client
```

## Demo 3: Ethereum ledger payment

A demo to run the same scenario but with a true ledger transaction on the Ethereum Ropsten `testnet`. This demo assumes the weather client trusts the weather station to send the weather data upon successful payment.

### Create the weather station (ledger version)

Create the AEA that will provide weather measurements.

``` bash
aea create my_weather_station
cd my_weather_station
aea add skill weather_station_ledger
```

### Create the weather client (ledger version)

In another terminal, create the AEA that will query the weather station.

``` bash
aea create my_weather_client
cd my_weather_client
aea add skill weather_client_ledger
```

Additionally, create the private key for the weather client AEA.
```bash
aea generate-key ethereum
aea add-key ethereum eth_private_key.txt
```

### Update the AEA configs

Both in `my_weather_station/aea-config.yaml` and
`my_weather_client/aea-config.yaml`, replace `ledger_apis: []` with the following.

``` yaml
ledger_apis:
  - ledger_api:
      addr: https://ropsten.infura.io/v3/f00f7b3ba0e848ddbdc8941c527447fe
      ledger: ethereum
      port: 3
```

### Update the skill configs

In the weather station skill config (`my_weather_station/skills/weather_station_ledger/skill.yaml`) under strategy, amend the `currency_pbk` and `ledger_id` as follows.
``` bash
currency_pbk: 'ETH'
ledger_id: 'ethereum'
```
Amend `ledgers` to the following.
``` bash
ledgers: ['ethereum']
```

In the weather client skill config (`my_weather_client/skills/weather_client_ledger/skill.yaml`) under strategy change the `currency_pbk` and `ledger_id`.
``` bash
max_buyer_tx_fee: 20000
currency_pbk: 'ETH'
ledger_id: 'ethereum'
```
Amend `ledgers` to the following.
``` basgh
ledgers: ['ethereum']
```

### Fund the weather client AEA

Create some wealth for your weather client on the Ethereum Ropsten test net.

Go to the <a href="https://faucet.metamask.io/" target=_blank>MetaMask Faucet</a> and request some test ETH for the account your weather client AEA is using (you need to first load your AEAs private key into MetaMask). Your private key is at `my_weather_client/eth_private_key.txt`.

### Run the AEAs

Run both AEAs, from their respective terminals.
``` bash
aea run
```
You will see that the AEAs negotiate and then transact using the Ethereum `testnet`.

### Delete the AEAs

When you're done, go up a level and delete the AEAs.

``` bash
cd ..
aea delete my_weather_station
aea delete my_weather_client
```

## Communication
This diagram shows the communication between the various entities as data is successfully sold by the weather station agent to the client. 

<div class="mermaid">
    sequenceDiagram
        participant Search
        participant Client_AEA
        participant Weather_AEA
        participant Blockchain
    
        activate Client_AEA
        activate Search
        activate Weather_AEA
        activate Blockchain
        
        Weather_AEA->>Search: register_service
        Client_AEA->>Search: search
        Search-->>Client_AEA: list_of_agents
        Client_AEA->>Weather_AEA: call_for_proposal
        Weather_AEA->>Client_AEA: propose
        Client_AEA->>Weather_AEA: accept
        Weather_AEA->>Client_AEA: match_accept
        Client_AEA->>Blockchain: transfer_funds
        Blockchain->>Weather_AEA: transfer_complete
        Weather_AEA->>Client_AEA: send_data
        
        deactivate Client_AEA
        deactivate Search
        deactivate Weather_AEA
        deactivate Blockchain
       
</div><|MERGE_RESOLUTION|>--- conflicted
+++ resolved
@@ -67,11 +67,8 @@
 
 <center>![Weather client logs](assets/weather-client-logs.png)</center>
 
-<<<<<<< HEAD
-=======
 To stop an agent use `CTRL + C`.
 
->>>>>>> 74526804
 ### Delete the AEAs
 
 When you're done, go up a level and delete the AEAs.
@@ -272,7 +269,7 @@
 aea delete my_weather_client
 ```
 
-## Communication
+### Communication
 This diagram shows the communication between the various entities as data is successfully sold by the weather station agent to the client. 
 
 <div class="mermaid">
