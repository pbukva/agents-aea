# Global options:

[mypy]
python_version = 3.7
strict_optional = True

# Per-module options for aea dir:

[mypy-base58]
ignore_missing_imports = True

[mypy-cryptography.hazmat.primitives]
ignore_missing_imports = True

[mypy-cryptography.hazmat.backends]
ignore_missing_imports = True

[mypy-cryptography.hazmat.primitives.asymmetric]
ignore_missing_imports = True

[mypy-cryptography.hazmat.primitives.serialization]
ignore_missing_imports = True

[mypy-aea/protocols/fipa/fipa_pb2]
ignore_errors = True

[mypy-click_log]
ignore_missing_imports = True

[mypy-oef.*]
ignore_missing_imports = True

[mypy-jsonschema]
ignore_missing_imports = True

<<<<<<< HEAD
[mypy-connexion]
=======
[mypy-watchdog.events]
ignore_missing_imports = True

[mypy-watchdog.observers]
ignore_missing_imports = True

[mypy-dotenv]
>>>>>>> 5b9c0072
ignore_missing_imports = True

# Per-module options for examples dir:

[mypy-numpy]
ignore_missing_imports = True

[mypy-gym.*]
ignore_missing_imports = True

# Per-module options for tests dir:

[mypy-pytest]
ignore_missing_imports = True

[mypy-docker]
ignore_missing_imports = True

[mypy-docker.models.containers]
ignore_missing_imports = True

# Package ignores

[mypy-packages/protocols/tac/tac_pb2]
ignore_errors = True

[mypy-psycopg2]
ignore_errors = True<|MERGE_RESOLUTION|>--- conflicted
+++ resolved
@@ -33,9 +33,6 @@
 [mypy-jsonschema]
 ignore_missing_imports = True
 
-<<<<<<< HEAD
-[mypy-connexion]
-=======
 [mypy-watchdog.events]
 ignore_missing_imports = True
 
@@ -43,7 +40,9 @@
 ignore_missing_imports = True
 
 [mypy-dotenv]
->>>>>>> 5b9c0072
+ignore_missing_imports = True
+
+[mypy-connexion]
 ignore_missing_imports = True
 
 # Per-module options for examples dir:
