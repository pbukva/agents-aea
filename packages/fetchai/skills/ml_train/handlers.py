# -*- coding: utf-8 -*-
# ------------------------------------------------------------------------------
#
#   Copyright 2018-2019 Fetch.AI Limited
#
#   Licensed under the Apache License, Version 2.0 (the "License");
#   you may not use this file except in compliance with the License.
#   You may obtain a copy of the License at
#
#       http://www.apache.org/licenses/LICENSE-2.0
#
#   Unless required by applicable law or agreed to in writing, software
#   distributed under the License is distributed on an "AS IS" BASIS,
#   WITHOUT WARRANTIES OR CONDITIONS OF ANY KIND, either express or implied.
#   See the License for the specific language governing permissions and
#   limitations under the License.
#
# ------------------------------------------------------------------------------

"""This module contains the handler for the 'ml_train' skill."""
import logging
from typing import List, Optional, cast

from aea.configurations.base import ProtocolId, PublicId
from aea.decision_maker.messages.transaction import TransactionMessage
from aea.helpers.search.models import Description
from aea.protocols.base import Message
from aea.skills.base import Handler

from packages.fetchai.protocols.ml_trade.message import MLTradeMessage
from packages.fetchai.protocols.ml_trade.serialization import MLTradeSerializer
from packages.fetchai.protocols.oef.message import OEFMessage
from packages.fetchai.skills.ml_train.strategy import Strategy
from packages.fetchai.skills.ml_train.tasks import MLTrainTask

logger = logging.getLogger("aea.ml_train_skill")

DUMMY_DIGEST = "dummy_digest"


class TrainHandler(Handler):
    """Train handler."""

    SUPPORTED_PROTOCOL = MLTradeMessage.protocol_id

    def __init__(self, **kwargs):
        """Initialize the handler."""
        super().__init__(**kwargs)

    def setup(self) -> None:
        """
        Set up the handler.

        :return: None
        """
        logger.debug("Train handler: setup method called.")

    def handle(self, message: Message) -> None:
        """
        Handle messages.

        :param message: the message
        :param sender: the sender
        :return: None
        """
        ml_msg = cast(MLTradeMessage, message)
        if ml_msg.performative == MLTradeMessage.Performative.TERMS:
            self._handle_terms(ml_msg)
        elif ml_msg.performative == MLTradeMessage.Performative.DATA:
            self._handle_data(ml_msg)

    def _handle_terms(self, ml_trade_msg: MLTradeMessage) -> None:
        """
        Handle the terms of the request.

        :param ml_trade_msg: the ml trade message
        :return: None
        """
        terms = ml_trade_msg.terms
        logger.info(
            "Received terms message from {}: terms={}".format(
                ml_trade_msg.counterparty[-5:], terms.values
            )
        )

        strategy = cast(Strategy, self.context.strategy)
        acceptable = strategy.is_acceptable_terms(terms)
        affordable = strategy.is_affordable_terms(terms)
        if not acceptable and affordable:
            logger.info(
                "[{}]: rejecting, terms are not acceptable and/or affordable".format(
                    self.context.agent_name
                )
            )
            return

        if strategy.is_ledger_tx:
            # propose the transaction to the decision maker for settlement on the ledger
            tx_msg = TransactionMessage(
                performative=TransactionMessage.Performative.PROPOSE_FOR_SETTLEMENT,
<<<<<<< HEAD
                skill_callback_ids=[PublicId("fetchai", "ml_train", "0.1.0")],
=======
                skill_callback_ids=["fetchai/ml_train:0.1.0"],
>>>>>>> 2e0c1c2e
                tx_id=strategy.get_next_transition_id(),
                tx_sender_addr=self.context.agent_addresses[terms.values["ledger_id"]],
                tx_counterparty_addr=terms.values["address"],
                tx_amount_by_currency_id={
                    terms.values["currency_id"]: -terms.values["price"]
                },
                tx_sender_fee=terms.values["buyer_tx_fee"],
                tx_counterparty_fee=terms.values["seller_tx_fee"],
                tx_quantities_by_good_id={},
                ledger_id=terms.values["ledger_id"],
                info={"terms": terms, "counterparty_addr": ml_trade_msg.counterparty},
            )  # this is used to send the terms later - because the seller is stateless and must know what terms have been accepted
            self.context.decision_maker_message_queue.put_nowait(tx_msg)
            logger.info(
                "[{}]: proposing the transaction to the decision maker. Waiting for confirmation ...".format(
                    self.context.agent_name
                )
            )
        else:
            # accept directly with a dummy transaction digest, no settlement
            ml_accept = MLTradeMessage(
                performative=MLTradeMessage.Performative.ACCEPT,
                tx_digest=DUMMY_DIGEST,
                terms=terms,
            )
            self.context.outbox.put_message(
                to=ml_trade_msg.counterparty,
                sender=self.context.agent_address,
                protocol_id=MLTradeMessage.protocol_id,
                message=MLTradeSerializer().encode(ml_accept),
            )
            logger.info(
                "[{}]: sending dummy transaction digest ...".format(
                    self.context.agent_name
                )
            )

    def _handle_data(self, ml_trade_msg: MLTradeMessage) -> None:
        """
        Handle the data.

        :param ml_trade_msg: the ml trade message
        :return: None
        """
        terms = ml_trade_msg.terms
        data = ml_trade_msg.data
        if data is None:
            logger.info(
                "Received data message with no data from {}".format(
                    ml_trade_msg.counterparty[-5:]
                )
            )
        else:
            logger.info(
                "Received data message from {}: data shape={}, terms={}".format(
                    ml_trade_msg.counterparty[-5:], data[0].shape, terms.values
                )
            )
            training_task = MLTrainTask(
                data, name="ml_train_task", skill_context=self.context
            )
            self.context.task_queue.put(training_task)

    def teardown(self) -> None:
        """
        Teardown the handler.

        :return: None
        """
        logger.debug("Train handler: teardown method called.")


class OEFHandler(Handler):
    """This class scaffolds a handler."""

    SUPPORTED_PROTOCOL = OEFMessage.protocol_id  # type: Optional[ProtocolId]

    def setup(self) -> None:
        """Call to setup the handler."""
        pass

    def handle(self, message: Message) -> None:
        """
        Implement the reaction to a message.

        :param message: the message
        :return: None
        """
        # convenience representations
        oef_msg = cast(OEFMessage, message)

        if oef_msg.type is OEFMessage.Type.SEARCH_RESULT:
            agents = oef_msg.agents
            self._handle_search(agents)

    def teardown(self) -> None:
        """
        Implement the handler teardown.

        :return: None
        """
        pass

    def _handle_search(self, agents: List[str]) -> None:
        """
        Handle the search response.

        :param agents: the agents returned by the search
        :return: None
        """
        if len(agents) == 0:
            logger.info(
                "[{}]: found no agents, continue searching.".format(
                    self.context.agent_name
                )
            )
            return

        logger.info(
            "[{}]: found agents={}, stopping search.".format(
                self.context.agent_name, list(map(lambda x: x[-5:], agents))
            )
        )
        strategy = cast(Strategy, self.context.strategy)
        strategy.is_searching = False
        query = strategy.get_service_query()
        for opponent_address in agents:
            logger.info(
                "[{}]: sending CFT to agent={}".format(
                    self.context.agent_name, opponent_address[-5:]
                )
            )
            cft_msg = MLTradeMessage(
                performative=MLTradeMessage.Performative.CFT, query=query
            )
            self.context.outbox.put_message(
                to=opponent_address,
                sender=self.context.agent_address,
                protocol_id=MLTradeMessage.protocol_id,
                message=MLTradeSerializer().encode(cft_msg),
            )


class MyTransactionHandler(Handler):
    """Implement the transaction handler."""

    SUPPORTED_PROTOCOL = TransactionMessage.protocol_id  # type: Optional[ProtocolId]

    def setup(self) -> None:
        """Implement the setup for the handler."""
        pass

    def handle(self, message: Message) -> None:
        """
        Implement the reaction to a message.

        :param message: the message
        :param sender: the sender
        :return: None
        """
        tx_msg_response = cast(TransactionMessage, message)
        if (
            tx_msg_response.performative
            == TransactionMessage.Performative.SUCCESSFUL_SETTLEMENT
        ):
            logger.info(
                "[{}]: transaction was successful.".format(self.context.agent_name)
            )
            info = tx_msg_response.info
            terms = cast(Description, info.get("terms"))
            ml_accept = MLTradeMessage(
                performative=MLTradeMessage.Performative.ACCEPT,
                tx_digest=tx_msg_response.tx_digest,
                terms=terms,
            )
            self.context.outbox.put_message(
                to=tx_msg_response.tx_counterparty_addr,
                sender=self.context.agent_address,
                protocol_id=MLTradeMessage.protocol_id,
                message=MLTradeSerializer().encode(ml_accept),
            )
            logger.info(
                "[{}]: Sending accept to counterparty={} with transaction digest={} and terms={}.".format(
                    self.context.agent_name,
                    tx_msg_response.tx_counterparty_addr[-5:],
                    tx_msg_response.tx_digest,
                    terms.values,
                )
            )
        else:
            logger.info(
                "[{}]: transaction was not successful.".format(self.context.agent_name)
            )

    def teardown(self) -> None:
        """
        Implement the handler teardown.

        :return: None
        """
        pass<|MERGE_RESOLUTION|>--- conflicted
+++ resolved
@@ -98,11 +98,7 @@
             # propose the transaction to the decision maker for settlement on the ledger
             tx_msg = TransactionMessage(
                 performative=TransactionMessage.Performative.PROPOSE_FOR_SETTLEMENT,
-<<<<<<< HEAD
                 skill_callback_ids=[PublicId("fetchai", "ml_train", "0.1.0")],
-=======
-                skill_callback_ids=["fetchai/ml_train:0.1.0"],
->>>>>>> 2e0c1c2e
                 tx_id=strategy.get_next_transition_id(),
                 tx_sender_addr=self.context.agent_addresses[terms.values["ledger_id"]],
                 tx_counterparty_addr=terms.values["address"],
