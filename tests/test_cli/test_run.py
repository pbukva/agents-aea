--- conflicted
+++ resolved
@@ -40,11 +40,8 @@
     DEFAULT_CONNECTION_CONFIG_FILE,
     PublicId,
 )
-<<<<<<< HEAD
+from aea.configurations.constants import DEFAULT_CONNECTION
 from aea.test_tools.click_testing import CliRunner
-=======
-from aea.configurations.constants import DEFAULT_CONNECTION
->>>>>>> d66456da
 
 from ..conftest import AUTHOR, CLI_LOG_OPTION, CUR_PATH
 
