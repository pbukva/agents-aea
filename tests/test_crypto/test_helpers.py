--- conflicted
+++ resolved
@@ -60,8 +60,9 @@
         private_key_path = os.path.join(CUR_PATH, "data", "eth_private_key.txt")
         _try_validate_ethereum_private_key_path(private_key_path)
         with pytest.raises(SystemExit):
-<<<<<<< HEAD
-            private_key_path = os.path.join(CUR_PATH, "data", "priv_wrong.pem")
+            private_key_path = os.path.join(
+                CUR_PATH, "data", "fet_private_key_wrong.txt"
+            )
             _try_validate_ethereum_private_key_path(private_key_path)
 
     @patch("aea.crypto.helpers.logger")
@@ -92,10 +93,4 @@
         result.status_code = 200
         with pytest.raises(SystemExit):
             with mock.patch.object(requests, "get", return_value=result):
-                _try_generate_testnet_wealth(identifier=ETHEREUM, address=address)
-=======
-            private_key_path = os.path.join(
-                CUR_PATH, "data", "fet_private_key_wrong.txt"
-            )
-            _try_validate_ethereum_private_key_path(private_key_path)
->>>>>>> 88c7be4b
+                _try_generate_testnet_wealth(identifier=ETHEREUM, address=address)