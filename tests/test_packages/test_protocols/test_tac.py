# -*- coding: utf-8 -*-
# ------------------------------------------------------------------------------
#
#   Copyright 2018-2019 Fetch.AI Limited
#
#   Licensed under the Apache License, Version 2.0 (the "License");
#   you may not use this file except in compliance with the License.
#   You may obtain a copy of the License at
#
#       http://www.apache.org/licenses/LICENSE-2.0
#
#   Unless required by applicable law or agreed to in writing, software
#   distributed under the License is distributed on an "AS IS" BASIS,
#   WITHOUT WARRANTIES OR CONDITIONS OF ANY KIND, either express or implied.
#   See the License for the specific language governing permissions and
#   limitations under the License.
#
# ------------------------------------------------------------------------------

"""This module contains the tests of the messages module."""
from unittest import mock

import pytest

from packages.protocols.tac.message import TACMessage
from packages.protocols.tac.serialization import TACSerializer, _from_dict_to_pairs


def test_tac_message_instantiation():
    """Test instantiation of the tac message."""
    assert TACMessage(tac_type=TACMessage.Type.REGISTER,
                      agent_name='some_name')
    assert TACMessage(tac_type=TACMessage.Type.UNREGISTER)
    assert TACMessage(tac_type=TACMessage.Type.TRANSACTION,
                      transaction_id='some_id',
                      counterparty='some_address',
                      amount_by_currency={'FET': 10},
                      sender_tx_fee=10,
                      counterparty_tx_fee=10,
                      quantities_by_good_pbk={'good_1': 0, 'good_2': 10})
    assert TACMessage(tac_type=TACMessage.Type.GET_STATE_UPDATE)
    assert TACMessage(tac_type=TACMessage.Type.CANCELLED)
    assert TACMessage(tac_type=TACMessage.Type.GAME_DATA,
                      amount_by_currency={'FET': 10},
                      exchange_params_by_currency={'FET': 10.0},
                      quantities_by_good_pbk={'good_1': 20, 'good_2': 15},
                      utility_params_by_good_pbk={'good_1': 30.0, 'good_2': 50.0},
                      tx_fee=20,
                      agent_pbk_to_name={'agent_1': 'Agent one', 'agent_2': 'Agent two'},
                      good_pbk_to_name={'good_1': 'First good', 'good_2': 'Second good'},
                      version_id='game_version_1')
    assert TACMessage(tac_type=TACMessage.Type.TRANSACTION_CONFIRMATION,
                      transaction_id='some_id',
                      amount_by_currency={'FET': 10},
                      quantities_by_good_pbk={'good_1': 20, 'good_2': 15})
    assert TACMessage(tac_type=TACMessage.Type.TAC_ERROR,
                      error_code=TACMessage.ErrorCode.GENERIC_ERROR)
    assert str(TACMessage.Type.REGISTER) == 'register'

    msg = TACMessage(tac_type=TACMessage.Type.REGISTER, agent_name='some_name')
    with mock.patch('packages.protocols.tac.message.TACMessage.Type') as mocked_type:
        mocked_type.REGISTER.value = "unknown"
        assert not msg.check_consistency(), \
            "Expect the consistency to return False"


def test_tac_serialization():
    """Test that the serialization for the tac message works."""
    msg = TACMessage(tac_type=TACMessage.Type.REGISTER,
                     agent_name='some_name')
    msg.counterparty = "some_name"
    msg_bytes = TACSerializer().encode(msg)
    actual_msg = TACSerializer().decode(msg_bytes)
    actual_msg.counterparty = 'some_name'
    expected_msg = msg
    assert expected_msg == actual_msg

    msg = TACMessage(tac_type=TACMessage.Type.UNREGISTER)
    msg.counterparty = "some_name"
    msg_bytes = TACSerializer().encode(msg)
    actual_msg = TACSerializer().decode(msg_bytes)
    actual_msg.counterparty = 'some_name'
    expected_msg = msg
    assert expected_msg == actual_msg

    msg = TACMessage(tac_type=TACMessage.Type.TRANSACTION,
                     transaction_id='some_id',
                     counterparty='some_address',
                     amount_by_currency={'FET': 10},
                     sender_tx_fee=10,
                     counterparty_tx_fee=10,
                     quantities_by_good_pbk={'good_1': 0, 'good_2': 10})
    msg.counterparty = "some_name"
    msg_bytes = TACSerializer().encode(msg)
    actual_msg = TACSerializer().decode(msg_bytes)
    actual_msg.counterparty = "some_name"
    expected_msg = msg
    assert expected_msg == actual_msg

    msg = TACMessage(tac_type=TACMessage.Type.GET_STATE_UPDATE)
    msg.counterparty = "some_name"
    msg_bytes = TACSerializer().encode(msg)
    actual_msg = TACSerializer().decode(msg_bytes)
    actual_msg.counterparty = "some_name"
    expected_msg = msg
    assert expected_msg == actual_msg

    msg = TACMessage(tac_type=TACMessage.Type.CANCELLED)
    msg.counterparty = "some_name"
    msg_bytes = TACSerializer().encode(msg)
    actual_msg = TACSerializer().decode(msg_bytes)
    actual_msg.counterparty = "some_name"
    expected_msg = msg
    assert expected_msg == actual_msg

    msg = TACMessage(tac_type=TACMessage.Type.GAME_DATA,
                     amount_by_currency={'FET': 10},
                     exchange_params_by_currency={'FET': 10.0},
                     quantities_by_good_pbk={'good_1': 20, 'good_2': 15},
                     utility_params_by_good_pbk={'good_1': 30.0, 'good_2': 50.0},
                     tx_fee=20,
                     agent_pbk_to_name={'agent_1': 'Agent one', 'agent_2': 'Agent two'},
                     good_pbk_to_name={'good_1': 'First good', 'good_2': 'Second good'},
                     version_id='game_version_1')
    msg.counterparty = "some_name"
    msg_bytes = TACSerializer().encode(msg)
    actual_msg = TACSerializer().decode(msg_bytes)
    actual_msg.counterparty = "some_name"
    expected_msg = msg
    assert expected_msg == actual_msg

    msg = TACMessage(tac_type=TACMessage.Type.TRANSACTION_CONFIRMATION,
                     transaction_id='some_id',
                     amount_by_currency={'FET': 10},
                     quantities_by_good_pbk={'good_1': 20, 'good_2': 15})
    msg.counterparty = "some_name"
    msg_bytes = TACSerializer().encode(msg)
    actual_msg = TACSerializer().decode(msg_bytes)
    actual_msg.counterparty = "some_name"
    expected_msg = msg
    assert expected_msg == actual_msg

    with pytest.raises(ValueError, match="Type not recognized."):
        with mock.patch('packages.protocols.tac.message.TACMessage.Type') as mocked_type:
            mocked_type.TRANSACTION_CONFIRMATION.value = "unknown"
            TACSerializer().encode(msg)

    msg = TACMessage(tac_type=TACMessage.Type.TAC_ERROR,
<<<<<<< HEAD
                     error_code=TACMessage.ErrorCode.GENERIC_ERROR)
    msg.counterparty = "some_name"
=======
                     error_code=TACMessage.ErrorCode.GENERIC_ERROR,
                     info={'msg': "This is info msg."})
>>>>>>> 637f4af8
    msg_bytes = TACSerializer().encode(msg)
    actual_msg = TACSerializer().decode(msg_bytes)
    actual_msg.counterparty = "some_name"
    expected_msg = msg
    assert expected_msg == actual_msg


def test_from_dict_to_pairs():
    """Test the helper function _from_dict_to_pairs."""
    with pytest.raises(ValueError):
        test_items_dict = {"Test": b'UnsupportedType'}
        _from_dict_to_pairs(test_items_dict)<|MERGE_RESOLUTION|>--- conflicted
+++ resolved
@@ -146,13 +146,9 @@
             TACSerializer().encode(msg)
 
     msg = TACMessage(tac_type=TACMessage.Type.TAC_ERROR,
-<<<<<<< HEAD
-                     error_code=TACMessage.ErrorCode.GENERIC_ERROR)
-    msg.counterparty = "some_name"
-=======
                      error_code=TACMessage.ErrorCode.GENERIC_ERROR,
                      info={'msg': "This is info msg."})
->>>>>>> 637f4af8
+    msg.counterparty = "some_name"
     msg_bytes = TACSerializer().encode(msg)
     actual_msg = TACSerializer().decode(msg_bytes)
     actual_msg.counterparty = "some_name"
